// Copyright 2021 The NATS Authors
// Licensed under the Apache License, Version 2.0 (the "License");
// you may not use this file except in compliance with the License.
// You may obtain a copy of the License at
//
// http://www.apache.org/licenses/LICENSE-2.0
//
// Unless required by applicable law or agreed to in writing, software
// distributed under the License is distributed on an "AS IS" BASIS,
// WITHOUT WARRANTIES OR CONDITIONS OF ANY KIND, either express or implied.
// See the License for the specific language governing permissions and
// limitations under the License.

// Package collector has various collector utilities and implementations.
package collector

import (
	"net/http"
	"strings"
	"sync"
	"time"

	nats "github.com/nats-io/nats-server/v2/server"
	"github.com/prometheus/client_golang/prometheus"
)

type jszCollector struct {
	sync.Mutex
	httpClient *http.Client
	servers    []*CollectedServer
	endpoint   string

	// JetStream server stats
	disabled   *prometheus.Desc
	streams    *prometheus.Desc
	consumers  *prometheus.Desc
	messages   *prometheus.Desc
	bytes      *prometheus.Desc
	maxMemory  *prometheus.Desc
	maxStorage *prometheus.Desc

	// Account stats
	maxAccountMemory  *prometheus.Desc
	maxAccountStorage *prometheus.Desc
	accountStorage    *prometheus.Desc
	accountMemory     *prometheus.Desc

	// Stream stats
	streamMessages      *prometheus.Desc
	streamBytes         *prometheus.Desc
	streamFirstSeq      *prometheus.Desc
	streamLastSeq       *prometheus.Desc
	streamConsumerCount *prometheus.Desc
	streamSubjectCount  *prometheus.Desc
	streamLimitBytes    *prometheus.Desc
	streamLimitMessages *prometheus.Desc

	// Consumer stats
	consumerDeliveredConsumerSeq *prometheus.Desc
	consumerDeliveredStreamSeq   *prometheus.Desc
	consumerNumAckPending        *prometheus.Desc
	consumerNumRedelivered       *prometheus.Desc
	consumerNumWaiting           *prometheus.Desc
	consumerNumPending           *prometheus.Desc
	consumerAckFloorStreamSeq    *prometheus.Desc
	consumerAckFloorConsumerSeq  *prometheus.Desc

<<<<<<< HEAD
	// metadata keys to extract
	streamMetaKeys   []string
	consumerMetaKeys []string
=======
	// Stream source stats
	streamSourceLag    *prometheus.Desc
	streamSourceActive *prometheus.Desc

	// Stream mirror stats
	streamMirrorLag    *prometheus.Desc
	streamMirrorActive *prometheus.Desc
>>>>>>> 97067d0d
}

func isJszEndpoint(system string) bool {
	return system == JetStreamSystem
}

func newJszCollector(
	system, endpoint string,
	servers []*CollectedServer,
	streamMetaKeys, consumerMetaKeys []string,
) prometheus.Collector {
	serverLabels := []string{"server_id", "server_name", "cluster", "domain", "meta_leader", "is_meta_leader"}

	var streamLabels []string
	streamLabels = append(streamLabels, serverLabels...)
	streamLabels = append(streamLabels, "account")
	streamLabels = append(streamLabels, "account_name")
	streamLabels = append(streamLabels, "account_id")
	streamLabels = append(streamLabels, "stream_name")
	streamLabels = append(streamLabels, "stream_leader")
	streamLabels = append(streamLabels, "is_stream_leader")
	streamLabels = append(streamLabels, "stream_raft_group")
	for _, k := range streamMetaKeys {
		streamLabels = append(streamLabels, "stream_meta_"+k)
	}

	var accountLabels []string
	accountLabels = append(accountLabels, serverLabels...)
	accountLabels = append(accountLabels, "account")
	accountLabels = append(accountLabels, "account_name")
	accountLabels = append(accountLabels, "account_id")

	var consumerLabels []string
	consumerLabels = append(consumerLabels, streamLabels...)
	consumerLabels = append(consumerLabels, "consumer_name")
	consumerLabels = append(consumerLabels, "consumer_leader")
	consumerLabels = append(consumerLabels, "is_consumer_leader")
	consumerLabels = append(consumerLabels, "consumer_desc")
	for _, k := range consumerMetaKeys {
		consumerLabels = append(consumerLabels, "consumer_meta_"+k)
	}

	var sourceLabels []string
	sourceLabels = append(sourceLabels, streamLabels...)
	sourceLabels = append(sourceLabels, "source_name")
	sourceLabels = append(sourceLabels, "source_api")
	sourceLabels = append(sourceLabels, "source_deliver")

	var mirrorLabels []string
	mirrorLabels = append(mirrorLabels, streamLabels...)
	mirrorLabels = append(mirrorLabels, "mirror_name")
	mirrorLabels = append(mirrorLabels, "mirror_api")
	mirrorLabels = append(mirrorLabels, "mirror_deliver")

	nc := &jszCollector{
		httpClient: &http.Client{
			Timeout: 5 * time.Second,
		},
		endpoint: endpoint,
		// jetstream_disabled
		disabled: prometheus.NewDesc(
			prometheus.BuildFQName(system, "server", "jetstream_disabled"),
			"JetStream disabled or not",
			serverLabels,
			nil,
		),
		// jetstream_server_total_streams
		streams: prometheus.NewDesc(
			prometheus.BuildFQName(system, "server", "total_streams"),
			"Total number of streams in JetStream",
			serverLabels,
			nil,
		),
		// jetstream_server_total_consumers
		consumers: prometheus.NewDesc(
			prometheus.BuildFQName(system, "server", "total_consumers"),
			"Total number of consumers in JetStream",
			serverLabels,
			nil,
		),
		// jetstream_server_total_messages
		messages: prometheus.NewDesc(
			prometheus.BuildFQName(system, "server", "total_messages"),
			"Total number of stored messages in JetStream",
			serverLabels,
			nil,
		),
		// jetstream_server_total_message_bytes
		bytes: prometheus.NewDesc(
			prometheus.BuildFQName(system, "server", "total_message_bytes"),
			"Total number of bytes stored in JetStream",
			serverLabels,
			nil,
		),
		// jetstream_server_max_memory
		maxMemory: prometheus.NewDesc(
			prometheus.BuildFQName(system, "server", "max_memory"),
			"JetStream Max Memory",
			serverLabels,
			nil,
		),
		// jetstream_server_max_storage
		maxStorage: prometheus.NewDesc(
			prometheus.BuildFQName(system, "server", "max_storage"),
			"JetStream Max Storage",
			serverLabels,
			nil,
		),
		// jetstream_account_max_memory
		maxAccountMemory: prometheus.NewDesc(
			prometheus.BuildFQName(system, "account", "max_memory"),
			"JetStream Account Max Memory in bytes",
			accountLabels,
			nil,
		),
		// jetstream_account_max_storage
		maxAccountStorage: prometheus.NewDesc(
			prometheus.BuildFQName(system, "account", "max_storage"),
			"JetStream Account Max Storage in bytes",
			accountLabels,
			nil,
		),
		// jetstream_account_storage_used
		accountStorage: prometheus.NewDesc(
			prometheus.BuildFQName(system, "account", "storage_used"),
			"Total number of bytes used by JetStream storage",
			accountLabels,
			nil,
		),
		// jetstream_account_memory_used
		accountMemory: prometheus.NewDesc(
			prometheus.BuildFQName(system, "account", "memory_used"),
			"Total number of bytes used by JetStream memory",
			accountLabels,
			nil,
		),
		// jetstream_stream_total_messages
		streamMessages: prometheus.NewDesc(
			prometheus.BuildFQName(system, "stream", "total_messages"),
			"Total number of messages from a stream",
			streamLabels,
			nil,
		),
		// jetstream_stream_limit_messages
		streamLimitMessages: prometheus.NewDesc(
			prometheus.BuildFQName(system, "stream", "limit_messages"),
			"The maximum number of messages allowed in a JetStream stream as per its configuration. "+
				"A value of -1 indicates no limit.",
			streamLabels,
			nil,
		),
		// jetstream_stream_total_bytes
		streamBytes: prometheus.NewDesc(
			prometheus.BuildFQName(system, "stream", "total_bytes"),
			"Total stored bytes from a stream",
			streamLabels,
			nil,
		),
		// jetstream_stream_limit_bytes
		streamLimitBytes: prometheus.NewDesc(
			prometheus.BuildFQName(system, "stream", "limit_bytes"),
			"The maximum configured storage limit (in bytes) for a JetStream stream. A value of -1 indicates no limit.",
			streamLabels,
			nil,
		),
		// jetstream_stream_first_seq
		streamFirstSeq: prometheus.NewDesc(
			prometheus.BuildFQName(system, "stream", "first_seq"),
			"First sequence from a stream",
			streamLabels,
			nil,
		),
		// jetstream_stream_last_seq
		streamLastSeq: prometheus.NewDesc(
			prometheus.BuildFQName(system, "stream", "last_seq"),
			"Last sequence from a stream",
			streamLabels,
			nil,
		),
		// jetstream_stream_consumer_count
		streamConsumerCount: prometheus.NewDesc(
			prometheus.BuildFQName(system, "stream", "consumer_count"),
			"Total number of consumers from a stream",
			streamLabels,
			nil,
		),
		// jetstream_stream_subjects
		streamSubjectCount: prometheus.NewDesc(
			prometheus.BuildFQName(system, "stream", "subject_count"),
			"Total number of subjects in a stream",
			streamLabels,
			nil,
		),
		// jetstream_consumer_delivered_consumer_seq
		consumerDeliveredConsumerSeq: prometheus.NewDesc(
			prometheus.BuildFQName(system, "consumer", "delivered_consumer_seq"),
			"Latest sequence number of a stream consumer",
			consumerLabels,
			nil,
		),
		// jetstream_consumer_delivered_stream_seq
		consumerDeliveredStreamSeq: prometheus.NewDesc(
			prometheus.BuildFQName(system, "consumer", "delivered_stream_seq"),
			"Latest sequence number of a stream",
			consumerLabels,
			nil,
		),
		// jetstream_consumer_num_ack_pending
		consumerNumAckPending: prometheus.NewDesc(
			prometheus.BuildFQName(system, "consumer", "num_ack_pending"),
			"Number of pending acks from a consumer",
			consumerLabels,
			nil,
		),
		// jetstream_consumer_num_redelivered
		consumerNumRedelivered: prometheus.NewDesc(
			prometheus.BuildFQName(system, "consumer", "num_redelivered"),
			"Number of redelivered messages from a consumer",
			consumerLabels,
			nil,
		),
		// jetstream_consumer_num_waiting
		consumerNumWaiting: prometheus.NewDesc(
			prometheus.BuildFQName(system, "consumer", "num_waiting"),
			"Number of inflight fetch requests from a pull consumer",
			consumerLabels,
			nil,
		),
		// jetstream_consumer_num_pending
		consumerNumPending: prometheus.NewDesc(
			prometheus.BuildFQName(system, "consumer", "num_pending"),
			"Number of pending messages from a consumer",
			consumerLabels,
			nil,
		),
		consumerAckFloorStreamSeq: prometheus.NewDesc(
			prometheus.BuildFQName(system, "consumer", "ack_floor_stream_seq"),
			"Number of ack floor stream seq from a consumer",
			consumerLabels,
			nil,
		),
		consumerAckFloorConsumerSeq: prometheus.NewDesc(
			prometheus.BuildFQName(system, "consumer", "ack_floor_consumer_seq"),
			"Number of ack floor consumer seq from a consumer",
			consumerLabels,
			nil,
		),
<<<<<<< HEAD
		streamMetaKeys:   streamMetaKeys,
		consumerMetaKeys: consumerMetaKeys,
=======
		// jetstream_stream_source_lag
		streamSourceLag: prometheus.NewDesc(
			prometheus.BuildFQName(system, "stream", "source_lag"),
			"Number of messages a stream source is behind",
			sourceLabels,
			nil,
		),
		// jetstream_stream_source_active_duration_ns
		streamSourceActive: prometheus.NewDesc(
			prometheus.BuildFQName(system, "stream", "source_active_duration_ns"),
			"Stream source active duration in nanoseconds (-1 indicates inactive)",
			sourceLabels,
			nil,
		),
		// jetstream_stream_mirror_lag
		streamMirrorLag: prometheus.NewDesc(
			prometheus.BuildFQName(system, "stream", "mirror_lag"),
			"Number of messages a stream mirror is behind",
			mirrorLabels,
			nil,
		),
		// jetstream_stream_mirror_active_duration_ns
		streamMirrorActive: prometheus.NewDesc(
			prometheus.BuildFQName(system, "stream", "mirror_active_duration_ns"),
			"Stream mirror active duration in nanoseconds (-1 indicates inactive)",
			mirrorLabels,
			nil,
		),
>>>>>>> 97067d0d
	}

	// Use the endpoint
	nc.servers = make([]*CollectedServer, len(servers))
	for i, s := range servers {
		nc.servers[i] = &CollectedServer{
			ID:  s.ID,
			URL: s.URL,
		}
	}

	return nc
}

// Describe shares the info description from a prometheus metric.
func (nc *jszCollector) Describe(ch chan<- *prometheus.Desc) {
	// Server state
	ch <- nc.disabled
	ch <- nc.streams
	ch <- nc.consumers
	ch <- nc.messages
	ch <- nc.bytes
	ch <- nc.maxMemory
	ch <- nc.maxStorage

	// Stream state
	ch <- nc.streamMessages
	ch <- nc.streamBytes
	ch <- nc.streamFirstSeq
	ch <- nc.streamLastSeq
	ch <- nc.streamConsumerCount
	ch <- nc.streamSubjectCount
	ch <- nc.streamLimitBytes
	ch <- nc.streamLimitMessages

	// Consumer state
	ch <- nc.consumerDeliveredConsumerSeq
	ch <- nc.consumerDeliveredStreamSeq
	ch <- nc.consumerNumAckPending
	ch <- nc.consumerNumRedelivered
	ch <- nc.consumerNumWaiting
	ch <- nc.consumerNumPending

	// Source state
	ch <- nc.streamSourceLag
	ch <- nc.streamSourceActive

	// Mirror state
	ch <- nc.streamMirrorLag
	ch <- nc.streamMirrorActive
}

// Collect gathers the server jsz metrics.
func (nc *jszCollector) Collect(ch chan<- prometheus.Metric) {
	for _, server := range nc.servers {
		var resp nats.JSInfo
		var suffix string

		switch strings.ToLower(nc.endpoint) {
		case "account", "accounts":
			suffix = "/jsz?accounts=true"
		case "consumer", "consumers", "all":
			suffix = "/jsz?consumers=true&config=true&raft=true"
		case "stream", "streams":
			suffix = "/jsz?streams=true"
		default:
			suffix = "/jsz"
		}
		if err := getMetricURL(nc.httpClient, server.URL+suffix, &resp); err != nil {
			Debugf("ignoring server %s: %v", server.ID, err)
			continue
		}
		var varz nats.Varz
		if err := getMetricURL(nc.httpClient, server.URL+"/varz", &varz); err != nil {
			Debugf("ignoring server %s: %v", server.ID, err)
			continue
		}
		var serverID, serverName, clusterName, jsDomain, clusterLeader string
		var streamName, streamLeader, streamRaftGroup string
		var consumerName, consumerDesc, consumerLeader string
		var isMetaLeader, isStreamLeader, isConsumerLeader string
		var accountName string
		var accountID string

		serverID = server.ID
		serverName = varz.Name
		if resp.Meta != nil {
			clusterName = resp.Meta.Name
			clusterLeader = resp.Meta.Leader
			if resp.Meta.Leader == serverName {
				isMetaLeader = "true"
			} else {
				isMetaLeader = "false"
			}
		} else {
			isMetaLeader = "true"
		}
		jsDomain = resp.Config.Domain

		serverMetric := func(key *prometheus.Desc, value float64) prometheus.Metric {
			return prometheus.MustNewConstMetric(key, prometheus.GaugeValue, value,
				serverID, serverName, clusterName, jsDomain, clusterLeader, isMetaLeader)
		}

		var isJetStreamDisabled float64
		if resp.Disabled {
			isJetStreamDisabled = 1
		}
		ch <- serverMetric(nc.disabled, isJetStreamDisabled)
		ch <- serverMetric(nc.maxMemory, float64(resp.Config.MaxMemory))
		ch <- serverMetric(nc.maxStorage, float64(resp.Config.MaxStore))
		ch <- serverMetric(nc.streams, float64(resp.Streams))
		ch <- serverMetric(nc.consumers, float64(resp.Consumers))
		ch <- serverMetric(nc.messages, float64(resp.Messages))
		ch <- serverMetric(nc.bytes, float64(resp.Bytes))

		for _, account := range resp.AccountDetails {
			accountName = account.Name
			accountID = account.Id

			accountMetric := func(key *prometheus.Desc, value float64) prometheus.Metric {
				return prometheus.MustNewConstMetric(key, prometheus.GaugeValue, value,
					// Server Labels
					serverID, serverName, clusterName, jsDomain, clusterLeader, isMetaLeader,
					// Account Labels
					accountName, accountName, accountID)
			}

			ch <- accountMetric(nc.maxAccountStorage, float64(account.ReservedStore))
			ch <- accountMetric(nc.maxAccountMemory, float64(account.ReservedMemory))
			ch <- accountMetric(nc.accountStorage, float64(account.Store))
			ch <- accountMetric(nc.accountMemory, float64(account.Memory))

			for _, stream := range account.Streams {
				streamName = stream.Name

				if stream.Cluster != nil {
					streamLeader = stream.Cluster.Leader
					if streamLeader == serverName {
						isStreamLeader = "true"
					} else {
						isStreamLeader = "false"
					}
				} else {
					isStreamLeader = "true"
				}
				streamRaftGroup = stream.RaftGroup

				streamLabelValues := []string{
					// Server Labels
					serverID, serverName, clusterName, jsDomain, clusterLeader, isMetaLeader,
					// Stream Labels
					accountName, accountID, streamName, streamLeader, isStreamLeader, streamRaftGroup,
				}
				for _, k := range nc.streamMetaKeys {
					var v string
					if stream.Config != nil {
						v = stream.Config.Metadata[k]
					}
					streamLabelValues = append(streamLabelValues, v)
				}
				streamMetric := func(key *prometheus.Desc, value float64) prometheus.Metric {
<<<<<<< HEAD
					return prometheus.MustNewConstMetric(key, prometheus.GaugeValue, value, streamLabelValues...)
=======
					return prometheus.MustNewConstMetric(key, prometheus.GaugeValue, value,
						// Server Labels
						serverID, serverName, clusterName, jsDomain, clusterLeader, isMetaLeader,
						// Stream Labels
						accountName, accountName, accountID, streamName, streamLeader, isStreamLeader, streamRaftGroup)
>>>>>>> 97067d0d
				}
				ch <- streamMetric(nc.streamMessages, float64(stream.State.Msgs))
				ch <- streamMetric(nc.streamBytes, float64(stream.State.Bytes))
				ch <- streamMetric(nc.streamFirstSeq, float64(stream.State.FirstSeq))
				ch <- streamMetric(nc.streamLastSeq, float64(stream.State.LastSeq))
				ch <- streamMetric(nc.streamConsumerCount, float64(stream.State.Consumers))
				ch <- streamMetric(nc.streamSubjectCount, float64(stream.State.NumSubjects))

				if stream.Config != nil {
					ch <- streamMetric(nc.streamLimitBytes, float64(stream.Config.MaxBytes))
					ch <- streamMetric(nc.streamLimitMessages, float64(stream.Config.MaxMsgs))
				}

				// Now with the sources.
				for _, source := range stream.Sources {
					sourceName := source.Name
					var sourceAPI, sourceDeliver string
					if source.External != nil {
						sourceAPI = source.External.ApiPrefix
						sourceDeliver = source.External.DeliverPrefix
					}
					sourceMetric := func(key *prometheus.Desc, value float64) prometheus.Metric {
						return prometheus.MustNewConstMetric(key, prometheus.GaugeValue, value,
							// Server Labels
							serverID, serverName, clusterName, jsDomain, clusterLeader, isMetaLeader,
							// Stream Labels
							accountName, accountName, accountID, streamName, streamLeader, isStreamLeader, streamRaftGroup,
							// Source Labels
							sourceName, sourceAPI, sourceDeliver,
						)
					}
					ch <- sourceMetric(nc.streamSourceLag, float64(source.Lag))
					ch <- sourceMetric(nc.streamSourceActive, float64(source.Active))
				}

				// Now with the mirror. There can be only one.
				if stream.Mirror != nil {
					mirror := stream.Mirror
					mirrorName := mirror.Name
					var mirrorAPI, mirrorDeliver string
					if mirror.External != nil {
						mirrorAPI = mirror.External.ApiPrefix
						mirrorDeliver = mirror.External.DeliverPrefix
					}
					mirrorMetric := func(key *prometheus.Desc, value float64) prometheus.Metric {
						return prometheus.MustNewConstMetric(key, prometheus.GaugeValue, value,
							// Server Labels
							serverID, serverName, clusterName, jsDomain, clusterLeader, isMetaLeader,
							// Stream Labels
							accountName, accountName, accountID, streamName, streamLeader, isStreamLeader, streamRaftGroup,
							// Mirror Labels
							mirrorName, mirrorAPI, mirrorDeliver,
						)
					}
					ch <- mirrorMetric(nc.streamMirrorLag, float64(mirror.Lag))
					ch <- mirrorMetric(nc.streamMirrorActive, float64(mirror.Active))
				}

				// Now with the consumers.
				for _, consumer := range stream.Consumer {
					consumerName = consumer.Name
					if consumer.Config != nil {
						consumerDesc = consumer.Config.Description
					}
					if consumer.Cluster != nil {
						consumerLeader = consumer.Cluster.Leader
						if consumerLeader == serverName {
							isConsumerLeader = "true"
						} else {
							isConsumerLeader = "false"
						}
					} else {
						isConsumerLeader = "true"
					}
					consumerLabelValues := streamLabelValues
					consumerLabelValues = append(consumerLabelValues,
						// Consumer Labels
						consumerName, consumerLeader, isConsumerLeader, consumerDesc,
					)
					for _, k := range nc.consumerMetaKeys {
						var v string
						if consumer.Config != nil {
							v = consumer.Config.Metadata[k]
						}
						consumerLabelValues = append(consumerLabelValues, v)
					}
					consumerMetric := func(key *prometheus.Desc, value float64) prometheus.Metric {
<<<<<<< HEAD
						return prometheus.MustNewConstMetric(key, prometheus.GaugeValue, value, consumerLabelValues...)
=======
						return prometheus.MustNewConstMetric(key, prometheus.GaugeValue, value,
							// Server Labels
							serverID, serverName, clusterName, jsDomain, clusterLeader, isMetaLeader,
							// Stream Labels
							accountName, accountName, accountID, streamName, streamLeader, isStreamLeader, streamRaftGroup,
							// Consumer Labels
							consumerName, consumerLeader, isConsumerLeader, consumerDesc,
						)
>>>>>>> 97067d0d
					}
					ch <- consumerMetric(nc.consumerDeliveredConsumerSeq, float64(consumer.Delivered.Consumer))
					ch <- consumerMetric(nc.consumerDeliveredStreamSeq, float64(consumer.Delivered.Stream))
					ch <- consumerMetric(nc.consumerNumAckPending, float64(consumer.NumAckPending))
					ch <- consumerMetric(nc.consumerNumRedelivered, float64(consumer.NumRedelivered))
					ch <- consumerMetric(nc.consumerNumWaiting, float64(consumer.NumWaiting))
					ch <- consumerMetric(nc.consumerNumPending, float64(consumer.NumPending))
					ch <- consumerMetric(nc.consumerAckFloorStreamSeq, float64(consumer.AckFloor.Stream))
					ch <- consumerMetric(nc.consumerAckFloorConsumerSeq, float64(consumer.AckFloor.Consumer))
				}
			}
		}
	}
}<|MERGE_RESOLUTION|>--- conflicted
+++ resolved
@@ -65,19 +65,17 @@
 	consumerAckFloorStreamSeq    *prometheus.Desc
 	consumerAckFloorConsumerSeq  *prometheus.Desc
 
-<<<<<<< HEAD
+	// Stream source stats
+	streamSourceLag    *prometheus.Desc
+	streamSourceActive *prometheus.Desc
+
+	// Stream mirror stats
+	streamMirrorLag    *prometheus.Desc
+	streamMirrorActive *prometheus.Desc
+
 	// metadata keys to extract
 	streamMetaKeys   []string
 	consumerMetaKeys []string
-=======
-	// Stream source stats
-	streamSourceLag    *prometheus.Desc
-	streamSourceActive *prometheus.Desc
-
-	// Stream mirror stats
-	streamMirrorLag    *prometheus.Desc
-	streamMirrorActive *prometheus.Desc
->>>>>>> 97067d0d
 }
 
 func isJszEndpoint(system string) bool {
@@ -325,10 +323,6 @@
 			consumerLabels,
 			nil,
 		),
-<<<<<<< HEAD
-		streamMetaKeys:   streamMetaKeys,
-		consumerMetaKeys: consumerMetaKeys,
-=======
 		// jetstream_stream_source_lag
 		streamSourceLag: prometheus.NewDesc(
 			prometheus.BuildFQName(system, "stream", "source_lag"),
@@ -357,7 +351,8 @@
 			mirrorLabels,
 			nil,
 		),
->>>>>>> 97067d0d
+		streamMetaKeys:   streamMetaKeys,
+		consumerMetaKeys: consumerMetaKeys,
 	}
 
 	// Use the endpoint
@@ -510,7 +505,7 @@
 					// Server Labels
 					serverID, serverName, clusterName, jsDomain, clusterLeader, isMetaLeader,
 					// Stream Labels
-					accountName, accountID, streamName, streamLeader, isStreamLeader, streamRaftGroup,
+					accountName, accountName, accountID, streamName, streamLeader, isStreamLeader, streamRaftGroup,
 				}
 				for _, k := range nc.streamMetaKeys {
 					var v string
@@ -520,15 +515,7 @@
 					streamLabelValues = append(streamLabelValues, v)
 				}
 				streamMetric := func(key *prometheus.Desc, value float64) prometheus.Metric {
-<<<<<<< HEAD
 					return prometheus.MustNewConstMetric(key, prometheus.GaugeValue, value, streamLabelValues...)
-=======
-					return prometheus.MustNewConstMetric(key, prometheus.GaugeValue, value,
-						// Server Labels
-						serverID, serverName, clusterName, jsDomain, clusterLeader, isMetaLeader,
-						// Stream Labels
-						accountName, accountName, accountID, streamName, streamLeader, isStreamLeader, streamRaftGroup)
->>>>>>> 97067d0d
 				}
 				ch <- streamMetric(nc.streamMessages, float64(stream.State.Msgs))
 				ch <- streamMetric(nc.streamBytes, float64(stream.State.Bytes))
@@ -616,18 +603,7 @@
 						consumerLabelValues = append(consumerLabelValues, v)
 					}
 					consumerMetric := func(key *prometheus.Desc, value float64) prometheus.Metric {
-<<<<<<< HEAD
 						return prometheus.MustNewConstMetric(key, prometheus.GaugeValue, value, consumerLabelValues...)
-=======
-						return prometheus.MustNewConstMetric(key, prometheus.GaugeValue, value,
-							// Server Labels
-							serverID, serverName, clusterName, jsDomain, clusterLeader, isMetaLeader,
-							// Stream Labels
-							accountName, accountName, accountID, streamName, streamLeader, isStreamLeader, streamRaftGroup,
-							// Consumer Labels
-							consumerName, consumerLeader, isConsumerLeader, consumerDesc,
-						)
->>>>>>> 97067d0d
 					}
 					ch <- consumerMetric(nc.consumerDeliveredConsumerSeq, float64(consumer.Delivered.Consumer))
 					ch <- consumerMetric(nc.consumerDeliveredStreamSeq, float64(consumer.Delivered.Stream))
