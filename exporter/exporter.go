--- conflicted
+++ resolved
@@ -41,32 +41,8 @@
 // NATSExporterOptions are options to configure the NATS collector
 type NATSExporterOptions struct {
 	collector.LoggerOptions
-<<<<<<< HEAD
-	ListenAddress         string
-	ListenPort            int
-	ScrapePath            string
-	GetConnz              bool
-	GetVarz               bool
-	GetSubz               bool
-	GetRoutez             bool
-	GetGatewayz           bool
-	GetLeafz              bool
-	GetReplicatorVarz     bool
-	GetStreamingChannelz  bool
-	GetStreamingServerz   bool
-	GetJszFilter          string
-	RetryInterval         time.Duration
-	CertFile              string
-	KeyFile               string
-	CaFile                string
-	NATSServerURL         string
-	NATSServerTag         string
-	HTTPUser              string // User in metrics scrape by prometheus.
-	HTTPPassword          string
-	Prefix                string
-	UseInternalServerID   bool
+
 	UseInternalServerName bool
-=======
 	ListenAddress        string
 	ListenPort           int
 	ScrapePath           string
@@ -92,7 +68,7 @@
 	HTTPPassword         string
 	Prefix               string
 	UseInternalServerID  bool
->>>>>>> a9d9d46a
+  UseInternalServerName bool
 }
 
 // NATSExporter collects NATS metrics
