// Copyright 2017 Apcera Inc. All rights reserved.

package exporter

import (
	"crypto/tls"
	"crypto/x509"
	"fmt"
	"io/ioutil"
	"net"
	"net/http"
	"strconv"
	"sync"
	"time"

	"github.com/nats-io/prometheus-nats-exporter/collector"
	"github.com/prometheus/client_golang/prometheus"
	"github.com/prometheus/client_golang/prometheus/promhttp"
)

// NATSExporterOptions are options to configure the NATS collector
type NATSExporterOptions struct {
	collector.LoggerOptions
	ListenAddress string
	ListenPort    int
	GetConnz      bool
	GetVarz       bool
	GetSubz       bool
	GetRoutez     bool
	RetryInterval time.Duration
	CertFile      string
	KeyFile       string
	CaFile        string
}

//NATSExporter collects NATS metrics
type NATSExporter struct {
	sync.Mutex
	opts       *NATSExporterOptions
	doneWg     sync.WaitGroup
	http       net.Listener
	collectors []*collector.NATSCollector
	servers    []*collector.CollectedServer
	running    bool
}

// Defaults
var (
	DefaultListenPort        = 7777
	DefaultListenAddress     = "0.0.0.0"
	DefaultMonitorURL        = "http://localhost:8222"
	DefaultRetryIntervalSecs = 30
)

// GetDefaultExporterOptions returns the default set of exporter options
func GetDefaultExporterOptions() *NATSExporterOptions {
	opts := &NATSExporterOptions{
		ListenAddress: DefaultListenAddress,
		ListenPort:    DefaultListenPort,
		RetryInterval: time.Duration(DefaultRetryIntervalSecs) * time.Second,
	}
	return opts
}

// NewExporter creates a new NATS exporter from a list of monitoring URLs.
func NewExporter(opts *NATSExporterOptions) *NATSExporter {
	o := opts
	if o == nil {
		o = GetDefaultExporterOptions()
		o.GetVarz = true
	}
	ne := &NATSExporter{
		opts: o,
		http: nil,
	}
	return ne
}

func (ne *NATSExporter) scheduleRetry(endpoint string) {
	time.Sleep(ne.opts.RetryInterval)
	ne.Lock()
	ne.createCollector(endpoint)
	ne.Unlock()
}

// Caller must lock.
func (ne *NATSExporter) createCollector(endpoint string) {
	collector.Debugf("Creating a collector for endpoint: %s.", endpoint)
	nc := collector.NewCollector(endpoint, ne.servers)
	if err := prometheus.Register(nc); err != nil {
		if _, ok := err.(prometheus.AlreadyRegisteredError); ok {
			collector.Errorf("A collector for this server's metrics has already been registered.")
		} else {
			collector.Debugf("Unable to register collector %s (%v), Retrying.", endpoint, err)
			go ne.scheduleRetry(endpoint)
		}
	} else {
		collector.Debugf("Registered collector for endppoint %s.", endpoint)
		ne.collectors = append(ne.collectors, nc)
	}
}

// AddServer adds a NATS server to the exporter.  The exporter cannot be
// running.
func (ne *NATSExporter) AddServer(id, url string) error {
	ne.Lock()
	defer ne.Unlock()

	if ne.running {
		return fmt.Errorf("servers cannot be added after the exporter is started")
	}
	cs := &collector.CollectedServer{ID: id, URL: url}
	if ne.servers == nil {
		ne.servers = make([]*collector.CollectedServer, 0)
	}
	ne.servers = append(ne.servers, cs)
	return nil
}

// initializeCollectors initializes the collectors for the exporter.
// Caller must lock
func (ne *NATSExporter) initializeCollectors() error {
	opts := ne.opts
	collector.ConfigureLogger(&opts.LoggerOptions)

	if len(ne.servers) == 0 {
		return fmt.Errorf("no servers configured to obtain metrics")
	}

	if !opts.GetConnz && !opts.GetRoutez && !opts.GetSubz && !opts.GetVarz {
		return fmt.Errorf("no collectors specfied")
	}
	if opts.GetSubz {
		ne.createCollector("subsz")
	}
	if opts.GetVarz {
		ne.createCollector("varz")
	}
	if opts.GetConnz {
		ne.createCollector("connz")
	}
	if opts.GetRoutez {
		ne.createCollector("routez")
	}
	return nil
}

// caller must lock
func (ne *NATSExporter) clearCollectors() {
	if ne.collectors != nil {
		for _, c := range ne.collectors {
			prometheus.Unregister(c)
		}
		ne.collectors = nil
	}
}

// Start runs the exporter process.  Servers should be addded with the
// AddServer API. before starting it.
func (ne *NATSExporter) Start() error {
	ne.Lock()
	defer ne.Unlock()
	if ne.running {
		return nil
	}

	if err := ne.initializeCollectors(); err != nil {
		ne.clearCollectors()
		return err
	}

	if err := ne.startHTTP(ne.opts.ListenAddress, ne.opts.ListenPort); err != nil {
		ne.clearCollectors()
		return fmt.Errorf("Error serving http:  %v", err)
	}

	ne.doneWg.Add(1)
	ne.running = true

	return nil
}

<<<<<<< HEAD
// generates the TLS config for https
func (ne *NATSExporter) generateTLSConfig() (*tls.Config, error) {
	//  Load in cert and private key
	cert, err := tls.LoadX509KeyPair(ne.opts.CertFile, ne.opts.KeyFile)
	if err != nil {
		return nil, fmt.Errorf("error parsing X509 certificate/key pair (%s, %s): %v",
			ne.opts.CertFile, ne.opts.KeyFile, err)
	}
	cert.Leaf, err = x509.ParseCertificate(cert.Certificate[0])
	if err != nil {
		return nil, fmt.Errorf("error parsing certificate (%s): %v",
			ne.opts.CertFile, err)
	}
	// Create our TLS configuration
	config := &tls.Config{
		Certificates: []tls.Certificate{cert},
		ClientAuth:   tls.NoClientCert,
		MinVersion:   tls.VersionTLS12,
	}
	// Add in CAs if applicable.
	if ne.opts.CaFile != "" {
		rootPEM, err := ioutil.ReadFile(ne.opts.CaFile)
		if err != nil || rootPEM == nil {
			return nil, fmt.Errorf("failed to load root ca certificate (%s): %v", ne.opts.CaFile, err)
		}
		pool := x509.NewCertPool()
		ok := pool.AppendCertsFromPEM(rootPEM)
		if !ok {
			return nil, fmt.Errorf("failed to parse root ca certificate")
		}
		config.ClientCAs = pool
	}
	return config, nil
}

=======
// startHTTP configures and starts the HTTP server for applications to poll data from
// exporter.
>>>>>>> 321832d1
// caller must lock
func (ne *NATSExporter) startHTTP(listenAddress string, listenPort int) error {
	var hp string
	var err error
	var proto string
	var config *tls.Config

	hp = net.JoinHostPort(ne.opts.ListenAddress, strconv.Itoa(ne.opts.ListenPort))

	// If a certificate file has been specified, setup TLS with the
	// key provided.
	if ne.opts.CertFile != "" {
		proto = "https"
		collector.Debugf("Certificate file specfied; using https.")
		config, err = ne.generateTLSConfig()
		if err != nil {
			return err
		}
		ne.http, err = tls.Listen("tcp", hp, config)
	} else {
		proto = "http"
		collector.Debugf("No certificate file specified; using http.")
		ne.http, err = net.Listen("tcp", hp)
	}

	collector.Noticef("Prometheus exporter listening at %s://%s/metrics", proto, hp)

	if err != nil {
		collector.Errorf("can't start HTTP listener: %v", err)
		return err
	}

	mux := http.NewServeMux()
	mux.Handle("/metrics", promhttp.Handler())

	srv := &http.Server{
		Addr:           hp,
		Handler:        mux,
		ReadTimeout:    2 * time.Second,
		WriteTimeout:   2 * time.Second,
		MaxHeaderBytes: 1 << 20,
		TLSConfig:      config,
	}

	sHTTP := ne.http
	go func() {
		for i := 0; i < 10; i++ {
			var err error
			if err = srv.Serve(sHTTP); err != nil {
				// In a test environment, this can fail because the server is already running.
				collector.Debugf("Unable to start HTTP server (may already be running): %v", err)
			} else {
				collector.Debugf("Started HTTP server.")
			}
		}
	}()

	return nil
}

// WaitUntilDone blocks until the collector is stopped.
func (ne *NATSExporter) WaitUntilDone() {
	ne.Lock()
	wg := &ne.doneWg
	ne.Unlock()

	wg.Wait()
}

// Stop stops the collector.
func (ne *NATSExporter) Stop() {
	collector.Debugf("Stopping.")
	ne.Lock()
	defer ne.Unlock()

	if !ne.running {
		return
	}

	ne.running = false
	if err := ne.http.Close(); err != nil {
		collector.Debugf("Did not close HTTP: %v", err)
	}
	ne.clearCollectors()
	ne.doneWg.Done()
}<|MERGE_RESOLUTION|>--- conflicted
+++ resolved
@@ -180,7 +180,6 @@
 	return nil
 }
 
-<<<<<<< HEAD
 // generates the TLS config for https
 func (ne *NATSExporter) generateTLSConfig() (*tls.Config, error) {
 	//  Load in cert and private key
@@ -216,10 +215,8 @@
 	return config, nil
 }
 
-=======
 // startHTTP configures and starts the HTTP server for applications to poll data from
 // exporter.
->>>>>>> 321832d1
 // caller must lock
 func (ne *NATSExporter) startHTTP(listenAddress string, listenPort int) error {
 	var hp string
