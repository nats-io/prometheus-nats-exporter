--- conflicted
+++ resolved
@@ -1,11 +1,7 @@
 language: go
 go:
-<<<<<<< HEAD
 - 1.9.4
-=======
-- 1.8.5
-- 1.9.2
->>>>>>> bf2d9379
+
 addons:
   apt:
     packages:
